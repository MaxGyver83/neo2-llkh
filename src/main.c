#define UNICODE
/**
 * Alternative Windows driver for the Neo2 based keyboard layouts:
 * Neo2, (www.neo-layout.org)
 * AdNW, AdNWzjßf, KOY (www.adnw.de)
 */

#include <windows.h>
#include <stdio.h>
#include <wchar.h>
#include <stdbool.h>
#include "trayicon.h"
#include "resources.h"

HHOOK keyhook = NULL;
#define APPNAME "neo-llkh"
#define len 103


// use quote/ä as right level 3 modifier:
bool quoteAsMod3R = false;
int scanCodeMod3R = 43;
bool shiftLockEnabled = false;
bool qwertzForShortcuts = false;

/**
 * True if no mapping should be done
 */
bool bypassMode = false;
extern void toggleBypassMode();
char layout[100];

bool shiftLeftPressed = false;
bool shiftRightPressed = false;
bool shiftLockActive = false;

bool ctrlLeftPressed = false;
bool ctrlRightPressed = false;
bool altLeftPressed = false;
bool winLeftPressed = false;
bool winRightPressed = false;

TCHAR mappingTableLevel1[len];
TCHAR mappingTableLevel2[len];
TCHAR mappingTableLevel3[len];
TCHAR mappingTableLevel4[len];


void initLayout()
{
	for (int i = 0; i < len; i++) {
		mappingTableLevel1[i] = 0;
		mappingTableLevel2[i] = 0;
		mappingTableLevel3[i] = 0;
		mappingTableLevel4[i] = 0;
	}

	// same for all layouts
	wcscpy(mappingTableLevel1 +  2, L"1234567890-`");

	wcscpy(mappingTableLevel2 + 41, L"̌");  // key to the left of "1" key
	wcscpy(mappingTableLevel2 +  2, L"°§ℓ»«$€„“”—̧");

	wcscpy(mappingTableLevel3 + 41, L"^");
	wcscpy(mappingTableLevel3 +  2, L"¹²³›‹¢¥‚‘’—̊");
	wcscpy(mappingTableLevel3 + 16, L"…_[]^!<>=&ſ̷");
	wcscpy(mappingTableLevel3 + 30, L"\\/{}*?()-:@");
	wcscpy(mappingTableLevel3 + 44, L"#$|~`+%\"';");

	wcscpy(mappingTableLevel4 + 41, L"̇");
	wcscpy(mappingTableLevel4 +  2, L"ªº№⋮·£¤0/*-¨");
	wcscpy(mappingTableLevel4 + 21, L"¡789+−˝");
	wcscpy(mappingTableLevel4 + 35, L"¿456,.");
	wcscpy(mappingTableLevel4 + 49, L":123;");

	if (strcmp(layout, "adnw") == 0) {
		wcscpy(mappingTableLevel1 + 16, L"kuü.ävgcljf´");
		wcscpy(mappingTableLevel1 + 30, L"hieaodtrnsß");
		wcscpy(mappingTableLevel1 + 44, L"xyö,qbpwmz");

		wcscpy(mappingTableLevel2 + 16, L"KUÜ•ÄVGCLJF~");
		wcscpy(mappingTableLevel2 + 30, L"HIEAODTRNSẞ");
		wcscpy(mappingTableLevel2 + 44, L"XYÖ–QBPWMZ");

	} else if (strcmp(layout, "adnwzjf") == 0) {
		wcscpy(mappingTableLevel1 + 16, L"kuü.ävgclßz´");
		wcscpy(mappingTableLevel1 + 30, L"hieaodtrnsf");
		wcscpy(mappingTableLevel1 + 44, L"xyö,qbpwmj");

		wcscpy(mappingTableLevel2 + 16, L"KUÜ•ÄVGCLẞZ~");
		wcscpy(mappingTableLevel2 + 30, L"HIEAODTRNSF");
		wcscpy(mappingTableLevel2 + 44, L"XYÖ–QBPWMJ");

	} else if (strcmp(layout, "koy") == 0) {
		wcscpy(mappingTableLevel1 + 16, L"k.o,yvgclßz´");
		wcscpy(mappingTableLevel1 + 30, L"haeiudtrnsf");
		wcscpy(mappingTableLevel1 + 44, L"xqäüöbpwmj");

		wcscpy(mappingTableLevel2 + 16, L"K•O–YVGCLẞZ~");
		wcscpy(mappingTableLevel2 + 30, L"HAEIUDTRNSF");
		wcscpy(mappingTableLevel2 + 44, L"XQÄÜÖBPWMJ");

	} else if (strcmp(layout, "kou") == 0) {
		wcscpy(mappingTableLevel1 + 16, L"k.ouävgclfz´");
		wcscpy(mappingTableLevel1 + 30, L"haeiybtrnsß");
		wcscpy(mappingTableLevel1 + 44, L"qx,üöpdwmj");

		wcscpy(mappingTableLevel2 + 16, L"K!OUÄVGCLFZ~");
		wcscpy(mappingTableLevel2 + 30, L"HAEIYBTRNSẞ");
		wcscpy(mappingTableLevel2 + 44, L"QX–ÜÖPDWMJ");

		wcscpy(mappingTableLevel3 + 16, L"→%{}^•<>=&€̷");
		wcscpy(mappingTableLevel3 + 32, L"[]*?()-:@");
		wcscpy(mappingTableLevel3 + 50, L"_\"';");

		wcscpy(mappingTableLevel4 +  4, L"✔✘·£¤0/*-¨");
		wcscpy(mappingTableLevel4 + 21, L":789+−˝");
		wcscpy(mappingTableLevel4 + 35, L"-456,;");
		wcscpy(mappingTableLevel4 + 49, L"_123.");

	} else { // neo
		wcscpy(mappingTableLevel1 + 16, L"xvlcwkhgfqß´");
		wcscpy(mappingTableLevel1 + 30, L"uiaeosnrtdy");
		wcscpy(mappingTableLevel1 + 44, L"üöäpzbm,.j");

		wcscpy(mappingTableLevel2 + 16, L"XVLCWKHGFQẞ~");
		wcscpy(mappingTableLevel2 + 30, L"UIAEOSNRTDY");
		wcscpy(mappingTableLevel2 + 44, L"ÜÖÄPZBM–•J");
	}

	// if quote/ä is the right level 3 modifier, copy symbol of quote/ä key to backslash/# key
	if (quoteAsMod3R) {
		mappingTableLevel1[43] = mappingTableLevel1[40];
		mappingTableLevel2[43] = mappingTableLevel2[40];
		mappingTableLevel3[43] = mappingTableLevel3[40];
		mappingTableLevel4[43] = mappingTableLevel4[40];
	}
}

/**
 * Map a key scancode to the char that should be displayed after typing
 **/
TCHAR mapScanCodeToChar(unsigned level, char in)
{
	switch (level) {
		case 2:
			return mappingTableLevel2[in];
		case 3:
			return mappingTableLevel3[in];
		case 4:
			return mappingTableLevel4[in];
		default: // level 1
			return mappingTableLevel1[in];
	}
}

void sendUnicodeChar(TCHAR key)
{
	KEYBDINPUT kb={0};
	INPUT Input={0};

	kb.wScan = key;
	kb.dwFlags = KEYEVENTF_UNICODE;
	Input.type = INPUT_KEYBOARD;
	Input.ki = kb;
	SendInput(1, &Input, sizeof(Input));
}

/**
 * Sends a char using emulated keyboard input
 *
 * This works for most cases, but not for dead keys etc
 **/
void sendChar(TCHAR key, KBDLLHOOKSTRUCT keyInfo)
{
	SHORT keyScanResult = VkKeyScanEx(key, GetKeyboardLayout(0));

	if (keyScanResult == -1 || shiftLockActive) {
		// key not found in the current keyboard layout or shift lock is active
		//
		// If shiftLockActive is true, a unicode letter will be sent. This implies
		// that shortcuts don't work in shift lock mode. That's good, because
		// people might not be aware that they would send Ctrl-S instead of
		// Ctrl-s. Sending a unicode letter makes it possible to undo shift
		// lock temporarily by holding one shift key because that way the
		// shift key won't be sent.
		sendUnicodeChar(key);
	} else {
		keyInfo.vkCode = keyScanResult;
		char modifiers = keyScanResult >> 8;
		bool shift = ((modifiers & 1) != 0);
		bool alt = ((modifiers & 2) != 0);
		bool ctrl = ((modifiers & 4) != 0);
		bool altgr = alt && ctrl;
		if (altgr) {
			ctrl = false;
			alt = false;
		}

		if (altgr)
			keybd_event(VK_RMENU, 0, 0, 0);
		if (ctrl)
			keybd_event(VK_CONTROL, 0, 0, 0);
		if (alt)
			keybd_event(VK_MENU, 0, 0, 0); // ALT
		if (shift)
			keybd_event(VK_SHIFT, 0, 0, 0);

		keyInfo.vkCode = keyScanResult;
		keybd_event(keyInfo.vkCode, keyInfo.scanCode, keyInfo.flags, keyInfo.dwExtraInfo);

		if (altgr)
			keybd_event(VK_RMENU, 0, KEYEVENTF_KEYUP, 0);
		if (ctrl)
			keybd_event(VK_CONTROL, 0, KEYEVENTF_KEYUP, 0);
		if (alt)
			keybd_event(VK_MENU, 0, KEYEVENTF_KEYUP, 0); // ALT
		if (shift)
			keybd_event(VK_SHIFT, 0, KEYEVENTF_KEYUP, 0);
	}
}

bool handleLayer2SpecialCases(KBDLLHOOKSTRUCT keyInfo)
{
	switch(keyInfo.scanCode) {
		case 27:
			sendChar(L'̃', keyInfo);
			return true;
		case 41:
			sendChar(L'̌', keyInfo);
			return true;
		default:
			return false;
	}

}

bool handleLayer3SpecialCases(KBDLLHOOKSTRUCT keyInfo)
{
	switch(keyInfo.scanCode) {
		case 13:
			sendChar(L'̊', keyInfo);
			return true;
		case 20:
			sendChar(L'^', keyInfo);
			keybd_event(VK_SPACE, 0, 0, 0);
			return true;
		case 27:
			sendChar(L'̷', keyInfo);
			return true;
		case 48:
			sendChar(L'`', keyInfo);
			keybd_event(VK_SPACE, 0, 0, 0);
			return true;
		default:
			return false;
	}

}

bool handleLayer4SpecialCases(KBDLLHOOKSTRUCT keyInfo)
{
	switch(keyInfo.scanCode) {
		case 13:
			sendChar(L'¨', keyInfo);
			return true;
		case 27:
			sendChar(L'˝', keyInfo);
			return true;
		case 41:
			sendChar(L'̇', keyInfo);
			return true;
	}
	CHAR mappingTable[len];
	for (int i = 0; i < len; i++)
		mappingTable[i] = 0;

	mappingTable[16] = VK_PRIOR;
	mappingTable[17] = VK_BACK;
	mappingTable[18] = VK_UP;
	mappingTable[19] = VK_DELETE;
	mappingTable[20] = VK_NEXT;
	mappingTable[30] = VK_HOME;
	mappingTable[31] = VK_LEFT;
	mappingTable[32] = VK_DOWN;
	mappingTable[33] = VK_RIGHT;
	mappingTable[34] = VK_END;
	if (strcmp(layout, "kou") == 0) {
		mappingTable[44] = VK_INSERT;
		mappingTable[45] = VK_TAB;
		mappingTable[46] = VK_RETURN;
		mappingTable[48] = VK_ESCAPE;
	} else {
		mappingTable[44] = VK_ESCAPE;
		mappingTable[45] = VK_TAB;
		mappingTable[46] = VK_INSERT;
		mappingTable[47] = VK_RETURN;
	}
	mappingTable[57] = '0';

	if (mappingTable[keyInfo.scanCode] != 0) {
		keybd_event(mappingTable[keyInfo.scanCode], 0, 0, 0);
		return true;
	}
	return false;
}

bool isShift(KBDLLHOOKSTRUCT keyInfo)
{
	return keyInfo.vkCode == VK_SHIFT || keyInfo.vkCode == VK_LSHIFT
	    || keyInfo.vkCode == VK_RSHIFT;
}

bool isMod3(KBDLLHOOKSTRUCT keyInfo)
{
	return keyInfo.vkCode == VK_CAPITAL || keyInfo.scanCode == scanCodeMod3R;
}

bool isMod4(KBDLLHOOKSTRUCT keyInfo)
{
	return keyInfo.vkCode == VK_RMENU 
         || keyInfo.vkCode == VK_OEM_102; // |<> -Key
}

bool isSystemKeyPressed() {
	return ctrlLeftPressed || ctrlRightPressed
		|| altLeftPressed || winLeftPressed || winRightPressed;
}

void logKeyEvent(char *desc, KBDLLHOOKSTRUCT keyInfo)
{
	char *keyName;
	switch (keyInfo.vkCode) {
		case VK_LSHIFT:
			keyName = "(Shift left)";
			break;
		case VK_RSHIFT:
			keyName = "(Shift right)";
			break;
		case VK_CAPITAL:
			keyName = "(M3 left)";
			break;
		case 0xde:  // ä
			keyName = quoteAsMod3R ? "(M3 right)" : "";
			break;
		case 0xbf:  // #
			keyName = quoteAsMod3R ? "" : "(M3 right)";
			break;
		case VK_CONTROL:
			keyName = "(Ctrl)";
			break;
		case VK_LCONTROL:
			keyName = "(Ctrl left)";
			break;
		case VK_RCONTROL:
			keyName = "(Ctrl right)";
			break;
		case VK_MENU:
			keyName = "(Alt)";
			break;
		case VK_LMENU:
			keyName = "(Alt left)";
			break;
		case VK_RMENU:
			keyName = "(Alt Right)";
			break;
		case VK_LWIN:
			keyName = "(Win left)";
			break;
		case VK_RWIN:
			keyName = "(Win right)";
			break;
		default:
			keyName = "";
	}
	char *shiftLockInfo = shiftLockActive ? " [shift lock active]" : "";
	printf("%-10s sc %u vk 0x%x 0x%x %d %s%s\n", desc, keyInfo.scanCode, keyInfo.vkCode,
	       keyInfo.flags, keyInfo.dwExtraInfo, keyName, shiftLockInfo);
}

__declspec(dllexport)
LRESULT CALLBACK keyevent(int code, WPARAM wparam, LPARAM lparam)
{
	static bool shiftPressed = false;
	static bool mod3Pressed = false;
	static bool mod4Pressed = false;

	KBDLLHOOKSTRUCT keyInfo;
	if (code == HC_ACTION
	    && (wparam == WM_SYSKEYUP || wparam == WM_KEYUP || wparam == WM_SYSKEYDOWN
		|| wparam == WM_KEYDOWN)) {
		keyInfo = *((KBDLLHOOKSTRUCT *) lparam);

		if (keyInfo.flags & LLKHF_INJECTED) {	// process injected events like normal, because most probably we are injecting them
			logKeyEvent("injected", keyInfo);
			return CallNextHookEx(NULL, code, wparam, lparam);
		}
	}

	if (code == HC_ACTION && wparam == WM_KEYDOWN &&
		shiftPressed && keyInfo.scanCode == 69) {
		toggleBypassMode();
		return -1;
	}

	if (bypassMode)
		return CallNextHookEx(NULL, code, wparam, lparam);

	if (code == HC_ACTION && (wparam == WM_SYSKEYUP || wparam == WM_KEYUP)) {
		logKeyEvent("key up", keyInfo);

		if (isShift(keyInfo)) {
			shiftPressed = false;  // correct?
			if (keyInfo.vkCode == VK_RSHIFT) {
				shiftRightPressed = false;
				if (shiftLockEnabled && shiftLeftPressed) {
					shiftLockActive = !shiftLockActive;
					printf("Shift lock %s!\n", shiftLockActive ? "activated" : "deactivated");
				}
				keybd_event(VK_RSHIFT, 0, KEYEVENTF_KEYUP, 0);
			} else {
				shiftLeftPressed = false;
				if (shiftLockEnabled && shiftRightPressed) {
					shiftLockActive = !shiftLockActive;
					printf("Shift lock %s!\n", shiftLockActive ? "activated" : "deactivated");
				}
				keybd_event(VK_LSHIFT, 0, KEYEVENTF_KEYUP, 0);
			}
			return -1;
		} else if (isMod3(keyInfo)) {
			mod3Pressed = false;
			return -1;
		} else if (isMod4(keyInfo)) {
			mod4Pressed = false;
			return -1;
		}
		if (keyInfo.vkCode == VK_LCONTROL) {
			ctrlLeftPressed = false;
		} else if (keyInfo.vkCode == VK_RCONTROL) {
			ctrlRightPressed = false;
		} else if (keyInfo.vkCode == VK_LMENU) {
			altLeftPressed = false;
		} else if (keyInfo.vkCode == VK_LWIN) {
			winLeftPressed = false;
		} else if (keyInfo.vkCode == VK_RWIN) {
			winRightPressed = false;
		}
	}

	else if (code == HC_ACTION && (wparam == WM_SYSKEYDOWN || wparam == WM_KEYDOWN)) {
		printf("\n");
		logKeyEvent("key down", keyInfo);

		if (keyInfo.vkCode == VK_LCONTROL) {
			ctrlLeftPressed = true;
		} else if (keyInfo.vkCode == VK_RCONTROL) {
			ctrlRightPressed = true;
		} else if (keyInfo.vkCode == VK_LMENU) {
			altLeftPressed = true;
		} else if (keyInfo.vkCode == VK_LWIN) {
			winLeftPressed = true;
		} else if (keyInfo.vkCode == VK_RWIN) {
			winRightPressed = true;
		}

		unsigned level = 1;
		if (shiftPressed != shiftLockActive)
			// (shiftPressed and no shiftLockActive) or (shiftLockActive and no shiftPressed) (XOR)
			level = 2;
		if (mod3Pressed)
			level = 3;
		if (mod4Pressed)
			level = 4;

		if (isShift(keyInfo)) {
			shiftPressed = true;
			if (keyInfo.vkCode == VK_RSHIFT) {
				shiftRightPressed = true;
				keybd_event(VK_RSHIFT, 0, 0, 0);
			} else {
				shiftLeftPressed = true;
				keybd_event(VK_LSHIFT, 0, 0, 0);
			}
			//keybd_event(VK_SHIFT, 0, 0, 0);
			return -1;
		} else if (isMod3(keyInfo)) {
			mod3Pressed = true;
			return -1;
		} else if (isMod4(keyInfo)) {
			/* ALTGR triggers two keys: LCONTROL and RMENU
			   we don't want to have any of those two here effective but return -1 seems 
			   to change nothing, so we simply send keyup here.  */
			keybd_event(VK_RMENU, 0, KEYEVENTF_KEYUP, 0);
			mod4Pressed = true;
			return -1;
		} else if (level == 2 && handleLayer2SpecialCases(keyInfo)) {
			return -1;
		} else if (level == 3 && handleLayer3SpecialCases(keyInfo)) {
			return -1;
		} else if (level == 4 && handleLayer4SpecialCases(keyInfo)) {
			return -1;
<<<<<<< HEAD
		} else if (!isSystemKeyPressed()) {
=======
		} else if (!(qwertzForShortcuts && isSystemKeyPressed())) {
>>>>>>> 43436b39
			TCHAR key = mapScanCodeToChar(level, keyInfo.scanCode);
			if (key != 0 && (keyInfo.flags & LLKHF_INJECTED) == 0) {
				// if key must be mapped
				printf("Mapped %d->%c (level %u)\n", keyInfo.scanCode, key, level);
				//BYTE state[256];
				//GetKeyboardState(state);
				sendChar(key, keyInfo);
				//SetKeyboardState(state);
				return -1;
			}
		}
	}
	return CallNextHookEx(NULL, code, wparam, lparam);
}

DWORD WINAPI hookThreadMain(void *user)
{
	HINSTANCE base = GetModuleHandle(NULL);
	MSG msg;

	if (!base) {
		if (!(base = LoadLibrary((wchar_t *) user))) {
			return 1;
		}
	}

	keyhook = SetWindowsHookEx(WH_KEYBOARD_LL, keyevent, base, 0);

	while (GetMessage(&msg, 0, 0, 0) > 0) {
		TranslateMessage(&msg);
		DispatchMessage(&msg);
	}

	UnhookWindowsHookEx(keyhook);

	return 0;
}

void exitApplication()
{
	trayicon_remove();
	PostQuitMessage(0);
}

void toggleBypassMode()
{
	bypassMode = !bypassMode;

	HINSTANCE hInstance = GetModuleHandle(NULL);
	HICON icon;
	if (bypassMode)
		icon = LoadIcon(hInstance, MAKEINTRESOURCE(IDI_APPICON_DISABLED));
	else
		icon = LoadIcon(hInstance, MAKEINTRESOURCE(IDI_APPICON));

	trayicon_change_icon(icon);
	printf("%i bypass mode \n", bypassMode);
}

bool fileExists(LPCSTR szPath)
{
	DWORD dwAttrib = GetFileAttributesA(szPath);

	return (dwAttrib != INVALID_FILE_ATTRIBUTES
	        && !(dwAttrib & FILE_ATTRIBUTE_DIRECTORY));
}

int main(int argc, char *argv[])
{
	// find settings.ini (in same folder as neo-llkh.exe)
	// get path of neo-llkh.exe
	char ini[256];
	GetModuleFileNameA(NULL, ini, 256);
	//printf("exe: %s\n", ini);
	char * pch;
	// find last \ in path
	pch = strrchr(ini, '\\');
	// replace neo-llkh.exe by settings.ini
	strcpy(pch+1, "settings.ini");
	//printf("ini: %s\n", ini);

	if (fileExists(ini)) {
		char returnValue[100];

		GetPrivateProfileStringA("Settings", "layout", "neo", layout, 100, ini);

		GetPrivateProfileStringA("Settings", "symmetricalLevel3Modifiers", "0", returnValue, 100, ini);
		quoteAsMod3R = (strcmp(returnValue, "1") == 0);

		GetPrivateProfileStringA("Settings", "shiftLockEnabled", "0", returnValue, 100, ini);
		shiftLockEnabled = (strcmp(returnValue, "1") == 0);

		GetPrivateProfileStringA("Settings", "qwertzForShortcuts", "0", returnValue, 100, ini);
		qwertzForShortcuts = (strcmp(returnValue, "1") == 0);

		printf("Einstellungen aus %s:\n", ini);
		printf("Layout: %s\n", layout);
		printf("quoteAsMod3R: %d\n", quoteAsMod3R);
		printf("shiftLockEnabled: %d\n", shiftLockEnabled);
		printf("qwertzForShortcuts: %d\n\n", qwertzForShortcuts);
		printf("returnValue: %s\n\n", returnValue);

		if (argc >= 2)
			printf("Kommandozeilenparameter werden ignoriert, da eine settings.ini gefunden wurde!\n\n");

	} else {
		printf("Keine Einstellungen gefunden: %s\n", ini);

		// the first parameter sets the layout (optional):
		// neo (default), adnw, adnwzjf, koy, kou
		if (argc >= 2)
			//layout = argv[1];
			strcpy(layout, argv[1]);
		else
			//layout = "neo";
			strcpy(layout, "neo");

		// if the second parameter is 1, quote and backslash (ä and #) will be swapped
		if (argc >= 3 && strcmp(argv[2], "1") == 0) {
			quoteAsMod3R = true;
		}

		// If the third parameter is 1, shift lock is enabled.
		// Toggle by pressing both shift keys at the same time.
		if (argc >= 4 && strcmp(argv[3], "1") == 0) {
			shiftLockEnabled = true;
		}

		// If the fourth parameter is 1, "qwertz for shortcuts" is enabled.
		if (argc >= 5 && strcmp(argv[4], "1") == 0) {
			qwertzForShortcuts = true;
		}
	}

<<<<<<< HEAD
	// If the fourth parameter is 1, "qwertz for shortcuts" is enabled.
	if (argc >= 5 && strcmp(argv[4], "1") == 0) {
		qwertzForShortcuts = true;
	}
=======
	if (quoteAsMod3R)
		scanCodeMod3R = 40;
>>>>>>> 43436b39

	initLayout();

	setbuf(stdout, NULL);

	DWORD tid;

	HINSTANCE hInstance = GetModuleHandle(NULL);
	trayicon_init(LoadIcon(hInstance, MAKEINTRESOURCE(IDI_APPICON)), APPNAME);
	trayicon_add_item(NULL, &toggleBypassMode);
	trayicon_add_item("Exit", &exitApplication);

	HANDLE thread = CreateThread(0, 0, hookThreadMain, argv[0], 0, &tid);

	MSG msg;
	while (GetMessage(&msg, NULL, 0, 0) > 0) {
		TranslateMessage(&msg);
		DispatchMessage(&msg);
	}
	return 0;
}<|MERGE_RESOLUTION|>--- conflicted
+++ resolved
@@ -499,11 +499,7 @@
 			return -1;
 		} else if (level == 4 && handleLayer4SpecialCases(keyInfo)) {
 			return -1;
-<<<<<<< HEAD
-		} else if (!isSystemKeyPressed()) {
-=======
 		} else if (!(qwertzForShortcuts && isSystemKeyPressed())) {
->>>>>>> 43436b39
 			TCHAR key = mapScanCodeToChar(level, keyInfo.scanCode);
 			if (key != 0 && (keyInfo.flags & LLKHF_INJECTED) == 0) {
 				// if key must be mapped
@@ -638,15 +634,8 @@
 		}
 	}
 
-<<<<<<< HEAD
-	// If the fourth parameter is 1, "qwertz for shortcuts" is enabled.
-	if (argc >= 5 && strcmp(argv[4], "1") == 0) {
-		qwertzForShortcuts = true;
-	}
-=======
 	if (quoteAsMod3R)
 		scanCodeMod3R = 40;
->>>>>>> 43436b39
 
 	initLayout();
 
