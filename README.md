# neo2-llkh

*alternativer Treiber mittels Low-Level Keyboard Hook*

*Read this in [English](README.en.md)*

Dieser Treiber unterstützt folgende Tastaturlayouts:
* [Neo2](http://www.neo-layout.org)
* [Aus der Neo-Welt](http://www.adnw.de)
* [AdNWzjßf](http://adnw.de/index.php?n=Main.AdNWzj%c3%9ff)
* [KOY](http://adnw.de/index.php?n=Main.SeitlicheNachbaranschl%c3%a4ge)
* KOU (mein persönliches Layout auf Basis von KOY)

## Selbst kompilieren
Um diesen Treiber aus den Quellen zu installieren, klone dieses Projekt (`git clone https://github.com/MaxGyver83/neo2-llkh.git`) oder lade es als zip herunter und entpacke es. Führe dann `make` im `src`-Ordner aus. Dafür müssen make und gcc installiert sein. Wenn du diese Programme noch nicht hast, könntest du z.B. [MinGW](https://sourceforge.net/projects/mingw/) installieren.

## Verwendung
Starte einfach die selbst kompilierte `neo-llkh.exe` aus dem `src`-Ordner. Möglicherweise funktioniert auch die mitgelieferte `neo-llkh.exe` aus dem `bin`-Ordner (kompiliert unter Windows 10). Standardmäßig wird das Neo2-Layout geladen. Wenn du ein anderers Layout verwenden möchtest, ändere den layout-Eintrag in der `settings.ini` (aus dem gleichen Ordner wie die verwendete `neo-llkh.exe`), zum Beispiel:

`layout=adnw`

Folgende Layout-Parameter werden erkannt: `neo`, `adnw`, `adnwzjf` (=AdNWzjßf), `koy`, `kou`.

Wenn du symmetrische Level3-Modifier verwenden möchtest (also den rechten Modifier auf der ä- statt auf der #-Taste), setze den Wert von `symmetricalLevel3Modifiers` auf `1`:

`symmetricalLevel3Modifiers=1`

Über das Icon in der Taskleiste kannst du den Treiber wieder beenden.

## Funktionsumfang
<<<<<<< HEAD
Es werden nur die Ebenen 1-4 unterstützt. Das Einrasten von Ebene 4 (beide Level4-Modifier gleichzeitig) wird nicht unterstützt. Das Einrasten von Ebene 2 (beide Shift-Tasten gleichzeitig) wird unterstützt, muss aber explizit aktiviert werden. Dafür muss der Treiber mit dem Parameter 1 an dritter Stelle gestartet werden:
=======
Es werden nur die Ebenen 1-4 unterstützt. Das Einrasten von Ebene 4 (beide Level4-Modifier gleichzeitig) wird nicht unterstützt. Das Einrasten von Ebene 2 (beide Shift-Tasten gleichzeitig) wird unterstützt, muss aber explizit aktiviert werden. Dafür muss der Wert von `shiftLockEnabled` in der `settings.ini` auf `1` gesetzt werden:
>>>>>>> 43436b39

`shiftLockEnabled=1`

Folgende tote Tasten funktionieren: ``^ ` ´ ̧ ̌ ~ ° ̇  `` (teilweise muss die tote Taste vor, teilweise nach dem Buchstaben gedrückt werden)

Diese Tasten sollten eigentlich tote Tasten sein, geben aber direkt die entsprechenden Symbole aus: `̷  ¨ ˝`

<<<<<<< HEAD
Außerdem gibt es einen Modus, in dem bei Shortcuts immer das QWERTZ-Layout gilt. Das heißt, immer wenn Strg, die linke Alt-Taste oder eine Windows-Taste gedrückt ist, wird unabhängig vom eingestellten Layout QWERTZ verwendet. Somit können Strg-c, Strg-v, Strg-s usw. einfach mit der linken Hand betätigt werden. Um diesen Modus zu aktivieren, muss eine `1` als vierter Parameter übergeben werden:

`neo-llkh.exe adnw 0 0 1`
=======
Außerdem gibt es einen Modus, in dem bei Shortcuts immer das QWERTZ-Layout gilt. Das heißt, immer wenn Strg, die linke Alt-Taste oder eine Windows-Taste gedrückt ist, wird unabhängig vom eingestellten Layout QWERTZ verwendet. Somit können Strg-c, Strg-v, Strg-s usw. einfach mit der linken Hand betätigt werden. Um diesen Modus zu aktivieren, muss `qwertzForShortcuts` in der `settings.ini` auf `1` gesetzt werden:

`qwertzForShortcuts=1`
>>>>>>> 43436b39
<|MERGE_RESOLUTION|>--- conflicted
+++ resolved
@@ -28,11 +28,7 @@
 Über das Icon in der Taskleiste kannst du den Treiber wieder beenden.
 
 ## Funktionsumfang
-<<<<<<< HEAD
-Es werden nur die Ebenen 1-4 unterstützt. Das Einrasten von Ebene 4 (beide Level4-Modifier gleichzeitig) wird nicht unterstützt. Das Einrasten von Ebene 2 (beide Shift-Tasten gleichzeitig) wird unterstützt, muss aber explizit aktiviert werden. Dafür muss der Treiber mit dem Parameter 1 an dritter Stelle gestartet werden:
-=======
 Es werden nur die Ebenen 1-4 unterstützt. Das Einrasten von Ebene 4 (beide Level4-Modifier gleichzeitig) wird nicht unterstützt. Das Einrasten von Ebene 2 (beide Shift-Tasten gleichzeitig) wird unterstützt, muss aber explizit aktiviert werden. Dafür muss der Wert von `shiftLockEnabled` in der `settings.ini` auf `1` gesetzt werden:
->>>>>>> 43436b39
 
 `shiftLockEnabled=1`
 
@@ -40,12 +36,6 @@
 
 Diese Tasten sollten eigentlich tote Tasten sein, geben aber direkt die entsprechenden Symbole aus: `̷  ¨ ˝`
 
-<<<<<<< HEAD
-Außerdem gibt es einen Modus, in dem bei Shortcuts immer das QWERTZ-Layout gilt. Das heißt, immer wenn Strg, die linke Alt-Taste oder eine Windows-Taste gedrückt ist, wird unabhängig vom eingestellten Layout QWERTZ verwendet. Somit können Strg-c, Strg-v, Strg-s usw. einfach mit der linken Hand betätigt werden. Um diesen Modus zu aktivieren, muss eine `1` als vierter Parameter übergeben werden:
-
-`neo-llkh.exe adnw 0 0 1`
-=======
 Außerdem gibt es einen Modus, in dem bei Shortcuts immer das QWERTZ-Layout gilt. Das heißt, immer wenn Strg, die linke Alt-Taste oder eine Windows-Taste gedrückt ist, wird unabhängig vom eingestellten Layout QWERTZ verwendet. Somit können Strg-c, Strg-v, Strg-s usw. einfach mit der linken Hand betätigt werden. Um diesen Modus zu aktivieren, muss `qwertzForShortcuts` in der `settings.ini` auf `1` gesetzt werden:
 
-`qwertzForShortcuts=1`
->>>>>>> 43436b39
+`qwertzForShortcuts=1`